#!/usr/bin/env python3

""" This is the starter code for the robot localization project """

import rospy

from std_msgs.msg import Header, String
from sensor_msgs.msg import LaserScan, PointCloud
from geometry_msgs.msg import PoseStamped, PoseWithCovarianceStamped, PoseArray, Pose, Point, Quaternion
from nav_msgs.srv import GetMap
from copy import deepcopy

import tf
from tf import TransformListener
from tf import TransformBroadcaster
from tf.transformations import euler_from_quaternion, rotation_matrix, quaternion_from_matrix
from random import gauss

import math
import time

from scipy.stats import norm
import numpy as np
from numpy.random import random_sample
from sklearn.neighbors import NearestNeighbors
from occupancy_field import OccupancyField
from helper_functions import TFHelper
from functools import reduce

class Particle(object):
    """ Represents a hypothesis (particle) of the robot's pose consisting of x,y and theta (yaw)
        Attributes:
            x: the x-coordinate of the hypothesis relative to the map frame
            y: the y-coordinate of the hypothesis relative ot the map frame
            theta: the yaw of the hypothesis relative to the map frame
            w: the particle weight (the class does not ensure that particle weights are normalized
    """

    def __init__(self,x=0.0,y=0.0,theta=0.0,w=1.0):
        """ Construct a new Particle
            x: the x-coordinate of the hypothesis relative to the map frame
            y: the y-coordinate of the hypothesis relative ot the map frame
            theta: the yaw of the hypothesis relative to the map frame
            w: the particle weight (the class does not ensure that particle weights are normalized """ 
        self.w = w
        self.theta = theta
        self.x = x
        self.y = y

    def as_pose(self):
        """ A helper function to convert a particle to a geometry_msgs/Pose message """
        orientation_tuple = tf.transformations.quaternion_from_euler(0,0,self.theta)
        return Pose(position=Point(x=self.x,y=self.y,z=0), orientation=Quaternion(x=orientation_tuple[0], y=orientation_tuple[1], z=orientation_tuple[2], w=orientation_tuple[3]))

    # TODO: define additional helper functions if needed

class ParticleFilter:
    """ The class that represents a Particle Filter ROS Node
        Attributes list:
            initialized: a Boolean flag to communicate to other class methods that initializaiton is complete
            base_frame: the name of the robot base coordinate frame (should be "base_link" for most robots)
            map_frame: the name of the map coordinate frame (should be "map" in most cases)
            odom_frame: the name of the odometry coordinate frame (should be "odom" in most cases)
            scan_topic: the name of the scan topic to listen to (should be "scan" in most cases)
            n_particles: the number of particles in the filter
            d_thresh: the amount of linear movement before triggering a filter update
            a_thresh: the amount of angular movement before triggering a filter update
            laser_max_distance: the maximum distance to an obstacle we should use in a likelihood calculation
            pose_listener: a subscriber that listens for new approximate pose estimates (i.e. generated through the rviz GUI)
            particle_pub: a publisher for the particle cloud
            laser_subscriber: listens for new scan data on topic self.scan_topic
            tf_listener: listener for coordinate transforms
            tf_broadcaster: broadcaster for coordinate transforms
            particle_cloud: a list of particles representing a probability distribution over robot poses
            current_odom_xy_theta: the pose of the robot in the odometry frame when the last filter update was performed.
                                   The pose is expressed as a list [x,y,theta] (where theta is the yaw)
            map: the map we will be localizing ourselves in.  The map should be of type nav_msgs/OccupancyGrid
    """
    def __init__(self):
        self.initialized = False        # make sure we don't perform updates before everything is setup
        rospy.init_node('pf')           # tell roscore that we are creating a new node named "pf"

        self.base_frame = "base_link"   # the frame of the robot base
        self.map_frame = "map"          # the name of the map coordinate frame
        self.odom_frame = "odom"        # the name of the odometry coordinate frame
        self.scan_topic = "scan"        # the topic where we will get laser scans from 

        self.n_particles = 300          # the number of particles to use

        self.d_thresh = 0.2             # the amount of linear movement before performing an update
        self.a_thresh = math.pi/6       # the amount of angular movement before performing an update

        self.laser_max_distance = 2.0   # maximum penalty to assess in the likelihood field model

        # TODO: define additional constants if needed

        # Setup pubs and subs

        # pose_listener responds to selection of a new approximate robot location (for instance using rviz)
        rospy.Subscriber("initialpose", PoseWithCovarianceStamped, self.update_initial_pose)

        # publish the current particle cloud.  This enables viewing particles in rviz.
        self.particle_pub = rospy.Publisher("particlecloud", PoseArray, queue_size=10)

        # laser_subscriber listens for data from the lidar
        rospy.Subscriber(self.scan_topic, LaserScan, self.scan_received)

        # enable listening for and broadcasting coordinate transforms
        self.tf_listener = TransformListener()
        self.tf_broadcaster = TransformBroadcaster()

        self.particle_cloud = []
        self.scan_probabilities = []

        # change use_projected_stable_scan to True to use point clouds instead of laser scans
        self.use_projected_stable_scan = False
        self.last_projected_stable_scan = None
        if self.use_projected_stable_scan:
            # subscriber to the odom point cloud
            rospy.Subscriber("projected_stable_scan", PointCloud, self.projected_scan_received)

        self.current_odom_xy_theta = []
        self.occupancy_field = OccupancyField()
        self.transform_helper = TFHelper()
        self.initialized = True

    def update_robot_pose(self, timestamp):
        """ Update the estimate of the robot's pose given the updated particles.
            There are two logical methods for this:
                (1): compute the mean pose
                (2): compute the most likely pose (i.e. the mode of the distribution)
        """
        # first make sure that the particle weights are normalized
        self.normalize_particles()

        # TODO: assign the latest pose into self.robot_pose as a geometry_msgs.Pose object
        # just to get started we will fix the robot's pose to always be at the origin
        # Calculate the mean pose
        if self.particle_cloud:
            mean_x, mean_y, mean_theta = 0, 0, 0
            for particle in self.particle_cloud:
                mean_x += particle.x
                mean_y += particle.y
                mean_theta += particle.theta
            mean_x /= len(self.particle_cloud)
            mean_y /= len(self.particle_cloud)
            mean_theta /= len(self.particle_cloud)
            self.robot_pose = Particle(mean_x, mean_y, mean_theta).as_pose()
        else:
            self.robot_pose = Pose()

        self.transform_helper.fix_map_to_odom_transform(self.robot_pose, timestamp)

    def projected_scan_received(self, msg):
        self.last_projected_stable_scan = msg

    def update_particles_with_odom(self, msg):
        """ Update the particles using the newly given odometry pose.
            The function computes the value delta which is a tuple (x,y,theta)
            that indicates the change in position and angle between the odometry
            when the particles were last updated and the current odometry.

            msg: this is not really needed to implement this, but is here just in case.
        """
        new_odom_xy_theta = self.transform_helper.convert_pose_to_xy_and_theta(self.odom_pose.pose)
        # compute the change in x,y,theta since our last update
        if self.current_odom_xy_theta:
            old_odom_xy_theta = self.current_odom_xy_theta
            delta = (new_odom_xy_theta[0] - self.current_odom_xy_theta[0],
                     new_odom_xy_theta[1] - self.current_odom_xy_theta[1],
                     new_odom_xy_theta[2] - self.current_odom_xy_theta[2])

            self.current_odom_xy_theta = new_odom_xy_theta
        else:
            self.current_odom_xy_theta = new_odom_xy_theta
            return

        # Modify particles using delta and inject noise. TODO: I assume that delta is in the Map frame. If not will have to fix this
        for particle in self.particle_cloud:
            # i.x += delta[0] + np.random.normal(scale=.05)
            # i.y += delta[1] + np.random.normal(scale=.05)
            # i.theta += delta[2] + np.random.normal(scale=.05)
            particle.x += delta[0]
            particle.y += delta[1]
            particle.theta += delta[2]

    def map_calc_range(self,x,y,theta):
        """ Difficulty Level 3: implement a ray tracing likelihood model... Let me know if you are interested """
        # TODO: nothing unless you want to try this alternate likelihood model
        pass

    def resample_particles(self):
        """ Resample the particles according to the new particle weights.
            The weights stored with each particle should define the probability that a particular
            particle is selected in the resampling step.  You may want to make use of the given helper
            function draw_random_sample.
        """
        # make sure the distribution is normalized
        self.normalize_particles()
        # TODO: fill out the rest of the implementation
        weights = []
        for particle in self.particle_cloud:
            weights.append(particle.w)

        # TODO: Some bug that's throwing index out of bounds errors
        choices = self.draw_random_sample(self.particle_cloud, weights, self.n_particles)

        # Reset particle cloud
        self.particle_cloud = []
        for chosen_particle in choices:
            self.particle_cloud.append(Particle(chosen_particle.x, chosen_particle.y, chosen_particle.theta, chosen_particle.w))

    def update_particles_with_laser(self, msg):
        """ Updates the particle weights in response to the scan contained in the msg """
        # TODO: implement this
        # TODO: Try more angles
        lidar_scan_angles = [0, 90, 180, 270]
        lidar_scan = []

        for theta in lidar_scan_angles:
            distance = msg.ranges[theta]
            point = (theta,distance)
            lidar_scan.append(point)

        self.scan_probabilities = []
        
        for p in self.particle_cloud:
            particle_theta_prob = []
            for point in lidar_scan:
                x_vector = p.x + point[1]*math.cos(math.radians(point[0]+p.theta))
                y_vector = p.y + point[1]*math.sin(math.radians(point[0]+p.theta))
                closest_object = self.occupancy_field.get_closest_obstacle_distance(x_vector, y_vector)
<<<<<<< HEAD
                #calculate probabilities using f(x) = 1/x
                particle_theta_prob.append(1/(closest_object^2+1))
=======
                # Calculate probabilities using f(x) = 1/((5x)^2+1)
                particle_theta_prob.append(1/((5*closest_object)**2+1))
>>>>>>> f1c3a14c

            # Combine probability at every theta for every particle
            self.scan_probabilities.append(reduce(lambda a, b: a*b, particle_theta_prob))
        
    @staticmethod
    def draw_random_sample(choices, probabilities, n):
        """ Return a random sample of n elements from the set choices with the specified probabilities
            choices: the values to sample from represented as a list
            probabilities: the probability of selecting each element in choices represented as a list
            n: the number of samples
        """
        values = np.array(range(len(choices)))
        probs = np.array(probabilities)
        bins = np.add.accumulate(probs)
        inds = values[np.digitize(random_sample(n), bins)]
        samples = []
        for i in inds:
            samples.append(deepcopy(choices[int(i)]))
        return samples

    def update_initial_pose(self, msg):
        """ Callback function to handle re-initializing the particle filter based on a pose estimate.
            These pose estimates could be generated by another ROS Node or could come from the rviz GUI """
        xy_theta = self.transform_helper.convert_pose_to_xy_and_theta(msg.pose.pose)
        self.initialize_particle_cloud(msg.header.stamp, xy_theta)

    def initialize_particle_cloud(self, timestamp, xy_theta=None):
        """ Initialize the particle cloud.
            Arguments
            xy_theta: a triple consisting of the mean x, y, and theta (yaw) to initialize the
                      particle cloud around.  If this input is omitted, the odometry will be used """
        if xy_theta is None:
            xy_theta = self.transform_helper.convert_pose_to_xy_and_theta(self.odom_pose.pose)
        
        # Create particles based on gaussian distribution centered around xy_theta
        self.particle_cloud = [] 
        for g in range(self.n_particles):
            x = np.random.normal(xy_theta[0], scale=0.2)
            y = np.random.normal(xy_theta[1], scale=0.2)
            theta = np.random.normal(xy_theta[2], scale=0.1)
            self.particle_cloud.append(Particle(x, y, theta, 1))

        self.normalize_particles()
        self.update_robot_pose(timestamp)

    def normalize_particles(self):
        """ Make sure the particle weights define a valid distribution (i.e. sum to 1.0) """
        # TODO: implement this
        # Check if scan probabilities has been populated for each particle
        if len(self.scan_probabilities) == len(self.particle_cloud):
            sum_of_prob = sum(self.scan_probabilities)

            for i, particle in enumerate(self.particle_cloud):
                particle.w = self.scan_probabilities[i] / sum_of_prob

    def publish_particles(self, msg):
        particles_conv = []
        for p in self.particle_cloud:
            particles_conv.append(p.as_pose())
        # actually send the message so that we can view it in rviz
        self.particle_pub.publish(PoseArray(header=Header(stamp=rospy.Time.now(),
                                            frame_id=self.map_frame),
                                  poses=particles_conv))

    def scan_received(self, msg):
        """ This is the default logic for what to do when processing scan data.
            Feel free to modify this, however, we hope it will provide a good
            guide.  The input msg is an object of type sensor_msgs/LaserScan """
        if not(self.initialized):
            # wait for initialization to complete
            return

        # wait a little while to see if the transform becomes available.  This fixes a race
        # condition where the scan would arrive a little bit before the odom to base_link transform
        # was updated.
        self.tf_listener.waitForTransform(self.base_frame, msg.header.frame_id, msg.header.stamp, rospy.Duration(0.5))
        if not(self.tf_listener.canTransform(self.base_frame, msg.header.frame_id, msg.header.stamp)):
            # need to know how to transform the laser to the base frame
            # this will be given by either Gazebo or neato_node
            return

        if not(self.tf_listener.canTransform(self.base_frame, self.odom_frame, msg.header.stamp)):
            # need to know how to transform between base and odometric frames
            # this will eventually be published by either Gazebo or neato_node
            return

        # calculate pose of laser relative to the robot base
        p = PoseStamped(header=Header(stamp=rospy.Time(0),
                                      frame_id=msg.header.frame_id))
        self.laser_pose = self.tf_listener.transformPose(self.base_frame, p)

        # find out where the robot thinks it is based on its odometry
        p = PoseStamped(header=Header(stamp=msg.header.stamp,
                                      frame_id=self.base_frame),
                        pose=Pose())
        self.odom_pose = self.tf_listener.transformPose(self.odom_frame, p)
        # store the the odometry pose in a more convenient format (x,y,theta)
        new_odom_xy_theta = self.transform_helper.convert_pose_to_xy_and_theta(self.odom_pose.pose)
        if not self.current_odom_xy_theta:
            self.current_odom_xy_theta = new_odom_xy_theta
            return

        if not(self.particle_cloud):
            # now that we have all of the necessary transforms we can update the particle cloud
            self.initialize_particle_cloud(msg.header.stamp)
        elif (math.fabs(new_odom_xy_theta[0] - self.current_odom_xy_theta[0]) > self.d_thresh or
              math.fabs(new_odom_xy_theta[1] - self.current_odom_xy_theta[1]) > self.d_thresh or
              math.fabs(new_odom_xy_theta[2] - self.current_odom_xy_theta[2]) > self.a_thresh):
            # we have moved far enough to do an update!
            self.update_particles_with_odom(msg)    # update based on odometry
            if self.last_projected_stable_scan:
                last_projected_scan_timeshift = deepcopy(self.last_projected_stable_scan)
                last_projected_scan_timeshift.header.stamp = msg.header.stamp
                self.scan_in_base_link = self.tf_listener.transformPointCloud("base_link", last_projected_scan_timeshift)

            self.update_particles_with_laser(msg)   # update based on laser scan
            self.update_robot_pose(msg.header.stamp)                # update robot's pose
            self.resample_particles()               # resample particles to focus on areas of high density
        # publish particles (so things like rviz can see them)
        self.publish_particles(msg)

if __name__ == '__main__':
    n = ParticleFilter()
    r = rospy.Rate(5)

    while not(rospy.is_shutdown()):
        # in the main loop all we do is continuously broadcast the latest map to odom transform
        n.transform_helper.send_last_map_to_odom_transform()
        r.sleep()<|MERGE_RESOLUTION|>--- conflicted
+++ resolved
@@ -230,13 +230,8 @@
                 x_vector = p.x + point[1]*math.cos(math.radians(point[0]+p.theta))
                 y_vector = p.y + point[1]*math.sin(math.radians(point[0]+p.theta))
                 closest_object = self.occupancy_field.get_closest_obstacle_distance(x_vector, y_vector)
-<<<<<<< HEAD
-                #calculate probabilities using f(x) = 1/x
-                particle_theta_prob.append(1/(closest_object^2+1))
-=======
                 # Calculate probabilities using f(x) = 1/((5x)^2+1)
                 particle_theta_prob.append(1/((5*closest_object)**2+1))
->>>>>>> f1c3a14c
 
             # Combine probability at every theta for every particle
             self.scan_probabilities.append(reduce(lambda a, b: a*b, particle_theta_prob))
